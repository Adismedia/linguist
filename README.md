--- conflicted
+++ resolved
@@ -114,28 +114,9 @@
 
 Please check out our [contributing guidelines](CONTRIBUTING.md).
 
-<<<<<<< HEAD
- 0. Create a branch for the release: `git checkout -b cut-release-vxx.xx.xx`
- 0. Make sure your local dependencies are up to date: `script/bootstrap`
- 0. Ensure that samples are updated: `bundle exec rake samples`
- 0. Ensure that tests are green: `bundle exec rake test`
- 0. Bump gem version in `lib/linguist/version.rb`.  For example, [like this](https://github.com/github/linguist/commit/8d2ea90a5ba3b2fe6e1508b7155aa4632eea2985).
- 0. Make a PR to github/linguist.  For example, [#1238](https://github.com/github/linguist/pull/1238).
- 0. Build a local gem: `bundle exec rake build_gem`
- 0. Testing:
-   0. Bump the Gemfile and Gemfile.lock versions for an app which relies on this gem
-   0. Install the new gem locally
-   0. Test behavior locally, branch deploy, whatever needs to happen
- 0. Merge github/linguist PR
- 0. Tag and push: `git tag vx.xx.xx; git push --tags`
- 0. Push to rubygems.org -- `gem push github-linguist-3.0.0.gem`
-
 ## License
 
 The language grammars included in this gem are covered by their repositories'
 respective licenses. `grammars.yml` specifies the repository for each grammar.
 
-All other files are covered by the MIT license, see `LICENSE`.
-=======
-##
->>>>>>> 8cd80801
+All other files are covered by the MIT license, see `LICENSE`.