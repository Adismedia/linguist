--- conflicted
+++ resolved
@@ -164,9 +164,6 @@
       end
     end
 
-<<<<<<< HEAD
-    disambiguate "Frege", "Forth", "Text" do |data|
-=======
     disambiguate "TypeScript", "XML" do |data|
       if data.include?("<TS ")
         Language["XML"]
@@ -175,8 +172,7 @@
       end
     end
 
-    disambiguate "Frege", "Forth", "text" do |data|
->>>>>>> a97c69e0
+    disambiguate "Frege", "Forth", "Text" do |data|
       if /^(: |also |new-device|previous )/.match(data)
         Language["Forth"]
       elsif /\s*(import|module|package|data|type) /.match(data)
