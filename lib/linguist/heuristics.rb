--- conflicted
+++ resolved
@@ -274,7 +274,6 @@
       end
     end
 
-<<<<<<< HEAD
     disambiguate "XML", "Modula-2", "Linux Kernel Module", "AMPL" do |data|
       if data.include?('<!ENTITY ')
         Language["XML"]
@@ -282,11 +281,12 @@
         Language["Modula-2"]
       else
         [Language["Linux Kernel Module"], Language["AMPL"]]
-=======
+      end
+    end
+
     disambiguate "Text", "NCL" do |data|
       if data.include?("THE_TITLE")
         Language["Text"]
->>>>>>> 2d392581
       end
     end
 
