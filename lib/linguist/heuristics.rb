module Linguist
  # A collection of simple heuristics that can be used to better analyze languages.
  class Heuristics
    # Public: Use heuristics to detect language of the blob.
    #
    # blob               - An object that quacks like a blob.
    # possible_languages - Array of Language objects
    #
    # Examples
    #
    #   Heuristics.call(FileBlob.new("path/to/file"), [
    #     Language["Ruby"], Language["Python"]
    #   ])
    #
    # Returns an Array of languages, or empty if none matched or were inconclusive.
    def self.call(blob, languages)
      data = blob.data

      @heuristics.each do |heuristic|
        return Array(heuristic.call(data)) if heuristic.matches?(languages)
      end

      [] # No heuristics matched
    end

    # Internal: Define a new heuristic.
    #
    # languages - String names of languages to disambiguate.
    # heuristic - Block which takes data as an argument and returns a Language or nil.
    #
    # Examples
    #
    #     disambiguate "Perl", "Prolog" do |data|
    #       if data.include?("use strict")
    #         Language["Perl"]
    #       elsif data.include?(":-")
    #         Language["Prolog"]
    #       end
    #     end
    #
    def self.disambiguate(*languages, &heuristic)
      @heuristics << new(languages, &heuristic)
    end

    # Internal: Array of defined heuristics
    @heuristics = []

    # Internal
    def initialize(languages, &heuristic)
      @languages = languages
      @heuristic = heuristic
    end

    # Internal: Check if this heuristic matches the candidate languages.
    def matches?(candidates)
      candidates.any? && candidates.all? { |l| @languages.include?(l.name) }
    end

    # Internal: Perform the heuristic
    def call(data)
      @heuristic.call(data)
    end

    disambiguate "Objective-C", "C++", "C" do |data|
      if (/@(interface|class|protocol|property|end|synchronised|selector|implementation)\b/.match(data))
        Language["Objective-C"]
      elsif (/^\s*#\s*include <(cstdint|string|vector|map|list|array|bitset|queue|stack|forward_list|unordered_map|unordered_set|(i|o|io)stream)>/.match(data) ||
        /^\s*template\s*</.match(data) || /^[^@]class\s+\w+/.match(data) || /^[^@](private|public|protected):$/.match(data) || /std::.+$/.match(data))
        Language["C++"]
      end
    end

    disambiguate "Perl", "Perl6", "Prolog" do |data|
      if data.include?("use v6")
        Language["Perl6"]
      elsif data.include?("use strict")
        Language["Perl"]
      elsif data.include?(":-")
        Language["Prolog"]
      end
    end

    disambiguate "ECL", "Prolog" do |data|
      if data.include?(":-")
        Language["Prolog"]
      elsif data.include?(":=")
        Language["ECL"]
      end
    end

    disambiguate "IDL", "Prolog" do |data|
      if data.include?(":-")
        Language["Prolog"]
      else
        Language["IDL"]
      end
    end

    disambiguate "Common Lisp", "OpenCL", "Cool" do |data|
      if data.include?("(defun ")
        Language["Common Lisp"]
      elsif /^class/x.match(data)
        Language["Cool"]
      elsif /\/\* |\/\/ |^\}/.match(data)
        Language["OpenCL"]
      end
    end

    disambiguate "Hack", "PHP" do |data|
      if data.include?("<?hh")
        Language["Hack"]
      elsif /<?[^h]/.match(data)
        Language["PHP"]
      end
    end

    disambiguate "Scala", "SuperCollider" do |data|
      if /\^(this|super)\./.match(data) || /^\s*(\+|\*)\s*\w+\s*{/.match(data) || /^\s*~\w+\s*=\./.match(data)
        Language["SuperCollider"]
      elsif /^\s*import (scala|java)\./.match(data) || /^\s*val\s+\w+\s*=/.match(data) || /^\s*class\b/.match(data)
        Language["Scala"]
      end
    end

    disambiguate "AsciiDoc", "AGS Script" do |data|
      Language["AsciiDoc"] if /^=+(\s|\n)/.match(data)
    end

    disambiguate "FORTRAN", "Forth" do |data|
      if /^: /.match(data)
        Language["Forth"]
      elsif /^([c*][^a-z]|      subroutine\s)/i.match(data)
        Language["FORTRAN"]
      end
    end

    disambiguate "F#", "Forth", "GLSL" do |data|
      if /^(: |new-device)/.match(data)
        Language["Forth"]
      elsif /^\s*(#light|import|let|module|namespace|open|type)/.match(data)
        Language["F#"]
      elsif /^\s*(#include|#pragma|precision|uniform|varying|void)/.match(data)
        Language["GLSL"]
      end
    end

    disambiguate "Gosu", "JavaScript" do |data|
      Language["Gosu"] if /^uses java\./.match(data)
    end

    disambiguate "LoomScript", "LiveScript" do |data|
      if /^\s*package\s*[\w\.\/\*\s]*\s*{/.match(data)
        Language["LoomScript"]
      else
        Language["LiveScript"]
      end
    end

    disambiguate "Frege", "Forth", "text" do |data|
      if /^(: |also |new-device|previous )/.match(data)
        Language["Forth"]
      elsif /\s*(import|module|package|data|type) /.match(data)
        Language["Frege"]
      else
        Language["text"]
      end
    end

<<<<<<< HEAD
    disambiguate "Common Lisp", "NewLisp" do |data|
      if /^\s*\((defun|defactor|in-package|defpackage) /.match(data)
        Language["Common Lisp"]
      elsif /^\s*\(define /.match(data)
        Language["NewLisp"]
=======
    disambiguate "TypeScript", "XML" do |data|
      if data.include?("<TS ")
        Language["XML"]
      else
        Language["TypeScript"]
>>>>>>> 299a9c7b
      end
    end
  end
end<|MERGE_RESOLUTION|>--- conflicted
+++ resolved
@@ -155,6 +155,22 @@
         Language["LiveScript"]
       end
     end
+    
+    disambiguate "Common Lisp", "NewLisp" do |data|
+      if /^\s*\((defun|defactor|in-package|defpackage) /.match(data)
+        Language["Common Lisp"]
+      elsif /^\s*\(define /.match(data)
+        Language["NewLisp"]
+      end
+    end
+
+    disambiguate "TypeScript", "XML" do |data|
+      if data.include?("<TS ")
+        Language["XML"]
+      else
+        Language["TypeScript"]
+      end
+    end
 
     disambiguate "Frege", "Forth", "text" do |data|
       if /^(: |also |new-device|previous )/.match(data)
@@ -165,21 +181,5 @@
         Language["text"]
       end
     end
-
-<<<<<<< HEAD
-    disambiguate "Common Lisp", "NewLisp" do |data|
-      if /^\s*\((defun|defactor|in-package|defpackage) /.match(data)
-        Language["Common Lisp"]
-      elsif /^\s*\(define /.match(data)
-        Language["NewLisp"]
-=======
-    disambiguate "TypeScript", "XML" do |data|
-      if data.include?("<TS ")
-        Language["XML"]
-      else
-        Language["TypeScript"]
->>>>>>> 299a9c7b
-      end
-    end
   end
 end