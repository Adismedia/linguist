--- conflicted
+++ resolved
@@ -1064,19 +1064,17 @@
   - .mkdown
   - .ron
 
-<<<<<<< HEAD
 Mathematica:
   type: programming
   primary_extension: .mathematica
   lexer: Text only
-=======
+
 Mask:
   type: markup
   lexer: SCSS
   color: "#f97732"
   ace_mode: scss
   primary_extension: .mask
->>>>>>> 182aaf8f
 
 Matlab:
   type: programming
