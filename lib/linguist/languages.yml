--- conflicted
+++ resolved
@@ -561,22 +561,20 @@
   - ".dae"
   tm_scope: text.xml
   ace_mode: xml
-<<<<<<< HEAD
-
+  codemirror_mode: xml
+  codemirror_mime_type: text/xml
+  language_id: 49
 CSON:
   type: data
   group: CoffeeScript
   tm_scope: source.coffee
   ace_mode: coffee
+  codemirror_mode: coffeescript
+  codemirror_mime_type: text/x-coffeescript
   searchable: false
   extensions:
-  - .cson
-
-=======
-  codemirror_mode: xml
-  codemirror_mime_type: text/xml
-  language_id: 49
->>>>>>> c863435c
+  - ".cson"
+  language_id: 422
 CSS:
   type: markup
   tm_scope: source.css
@@ -703,20 +701,11 @@
   - coffee
   - coffee-script
   extensions:
-<<<<<<< HEAD
-  - .coffee
-  - ._coffee
-  - .cake
-  - .cjsx
-  - .iced
-=======
   - ".coffee"
   - "._coffee"
   - ".cake"
   - ".cjsx"
-  - ".cson"
   - ".iced"
->>>>>>> c863435c
   filenames:
   - Cakefile
   interpreters:
