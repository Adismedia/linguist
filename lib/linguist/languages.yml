--- conflicted
+++ resolved
@@ -2007,7 +2007,6 @@
   tm_scope: source.lisp
   ace_mode: lisp
 
-<<<<<<< HEAD
 M4:
   type: programming
   extensions:
@@ -2025,7 +2024,7 @@
   filenames:
   - configure.ac
   tm_scope: none
-=======
+
 MAXScript:
   type: programming
   color: "#00a6a6"
@@ -2033,7 +2032,6 @@
   - .ms
   - .mcr
   tm_scope: source.maxscript
->>>>>>> 6b88c5ba
   ace_mode: text
 
 MTML:
