--- conflicted
+++ resolved
@@ -1889,12 +1889,8 @@
   - .nix
   aliases:
   - nixos
-<<<<<<< HEAD
-  tm_scope: none
+  tm_scope: source.nix
   ace_mode: nix
-=======
-  tm_scope: source.nix
->>>>>>> e446b86b
 
 Nu:
   type: programming
@@ -2050,11 +2046,8 @@
   extensions:
   - .oxygene
   tm_scope: none
-<<<<<<< HEAD
-  ace_mode: none
-=======
->>>>>>> e446b86b
-
+  ace_mode: none
+  
 Oz:
   type: programming
   color: "#fcaf3e"
@@ -2611,11 +2604,8 @@
   group: CSS
   extensions:
   - .sass
-<<<<<<< HEAD
   - .scss
   ace_mode: sass
-=======
->>>>>>> e446b86b
 
 Scala:
   type: programming
