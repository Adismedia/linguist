--- conflicted
+++ resolved
@@ -1812,10 +1812,8 @@
   color: "#74283c"
   extensions:
   - .pl
-<<<<<<< HEAD
+  - .ecl
   - .pro
-=======
-  - .ecl
   - .prolog
 
 Propeller Spin:
@@ -1824,7 +1822,6 @@
   color: "#2b446d"
   extensions:
   - .spin
->>>>>>> 5152bd71
 
 Protocol Buffer:
   type: markup
